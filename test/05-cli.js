--- conflicted
+++ resolved
@@ -13,8 +13,6 @@
 process.setMaxListeners(0);
 
 describe('CLI', function () {
-<<<<<<< HEAD
-=======
 
     beforeEach(function(done){
         readJson('../package.json',function(err,data){
@@ -68,7 +66,8 @@
         });
     });
 
->>>>>>> c48b2747
+
+
     describe('mocked', function () {
         beforeEach(function () {
             this.origArgv = process.argv;
@@ -272,51 +271,4 @@
             assert.strictEqual(this.mockOpts.dest, 'styleTarget');
         });
     });
-
-    describe('acceptance', function () {
-        // empty stdout on appveyor? runs correct on manual test with Windows 7
-        skipWin('should return the version', function (done) {
-            execFile('node', [path.join(__dirname, '../', pkg.bin), '--version', '--no-update-notifier'], function (error, stdout) {
-                assert.strictEqual(stdout.replace(/\r\n|\n/g, ''), pkg.version);
-                done();
-            });
-        });
-
-        it('should work well with the critical CSS file passed as an option', function (done) {
-            var cp = execFile('node', [
-                path.join(__dirname, '../', pkg.bin),
-                'fixtures/generate-default.html',
-                '--base', 'fixtures',
-                '--width', '1300',
-                '--height', '900',
-                '--no-inline'
-            ]);
-
-            var expected = fs.readFileSync(path.join(__dirname, 'expected/generate-default.css'), 'utf8');
-            cp.stdout.on('data', function (data) {
-                assert.strictEqual(nn(data), nn(expected));
-                done();
-            });
-        });
-
-        // pipes don't work on windows
-        skipWin('should work well with the critical CSS file piped to critical', function (done) {
-            var cp = exec('cat fixtures/generate-default.html | node ' + path.join(__dirname, '../', pkg.bin) + ' --base fixtures --width 1300 --height 900 ');
-            var expected = fs.readFileSync(path.join(__dirname, 'expected/generate-default.css'), 'utf8');
-            cp.stdout.on('data', function (data) {
-                assert.strictEqual(nn(data), nn(expected));
-                done();
-            });
-        });
-
-        it('should exit with code 1', function (done) {
-            execFile('node', [path.join(__dirname, '../', pkg.bin), 'fixtures/not-exists.html'], function (err) {
-                assert.isObject(err);
-                assert.strictEqual(err.code, 1);
-                done();
-            });
-        });
-    });
-
-
 });