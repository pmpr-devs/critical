--- conflicted
+++ resolved
@@ -25,7 +25,6 @@
 
 tmp.setGracefulCleanup();
 
-
 /**
  * returns a string of combined and deduped css rules.
  * @param cssArray
@@ -104,13 +103,8 @@
 
     if (!opts.dimensions) {
         opts.dimensions = [{
-<<<<<<< HEAD
-            height: opts.height || 320,
-            width: opts.width || 480
-=======
             height: opts.height || 1300,
             width: opts.width || 900
->>>>>>> b66c8b16
         }];
     }
 
@@ -121,6 +115,7 @@
             if (opts.css) {
                 return typeof opts.css === 'string' ? [opts.css] : opts.css;
             }
+
             // Oust extracts a list of your stylesheets (ignoring remote stylesheets)
             return oust(html.toString(), 'stylesheets').filter(function (href) {
                 return !/(^\/\/)|(:\/\/)/.test(href);
@@ -157,17 +152,17 @@
                 });
             });
 
-            // combine all css files to one bid stylesheet
+        // combine all css files to one bid stylesheet
         }).reduce(function (total, contents) {
             return total + os.EOL + contents;
 
-            // write contents to tmp file
+        // write contents to tmp file
         }, '').then(function (css) {
             var csspath = tempfile('.css');
             return fs.writeFileAsync(csspath, css).then(function () {
                 return csspath;
             });
-            // let penthouseAsync do the rest
+        // let penthouseAsync do the rest
         }).then(function (csspath) {
             return penthouseAsync({
                 url: normalizePath(opts.url),
@@ -177,12 +172,7 @@
                 height: dimensions.height  // viewport height
             });
         });
-<<<<<<< HEAD
-    })
-    .then(function (criticalCSS) {
-=======
     }).then(function (criticalCSS) {
->>>>>>> b66c8b16
         criticalCSS = combineCss(criticalCSS);
 
         if (opts.minify === true) {
@@ -197,19 +187,10 @@
         } else {
             return criticalCSS;
         }
-<<<<<<< HEAD
-    })
-    .then(function (finalCss) {
-        cb(null, finalCss);
-    })
-    .catch(function (err) {
-        cb(err);
-=======
     }).catch(function (err) {
         cb(err);
     }).then(function (finalCss) {
         cb(null, finalCss);
->>>>>>> b66c8b16
     }).done();
 };
 
