# critical [![NPM version][npm-image]][npm-url] [![Build Status][travis-image]][travis-url] [![Build status][appveyor-image]][appveyor-url] [![Dependency Status][depstat-image]][depstat-url]
> Critical extracts & inlines critical-path (above-the-fold) CSS from HTML

![](http://i.imgur.com/lAzmBD2.png)


## Install

```
$ npm install --save critical
```


## Build plugins

- [grunt-critical](https://github.com/bezoerb/grunt-critical)
- Gulp users should use Critical directly


## Demo projects

- [Optimize a basic page with Gulp](https://github.com/addyosmani/critical-path-css-demo) with a [tutorial](https://github.com/addyosmani/critical-path-css-demo#tutorial)
- [Optimize an Angular boilerplate with Gulp](https://github.com/addyosmani/critical-path-angular-demo)
- [Optimize a Weather app with Gulp](https://github.com/addyosmani/critical-css-weather-app)


## Usage

Include:

```js
var critical = require('critical');
```

### Generate and inline critical-path CSS

```js
critical.generate({
    // Inline the generated critical-path CSS 
    // - true generates HTML
    // - false generates CSS
    inline: true
    
    // Your base directory
    base: 'dist/',

    // HTML source
    html: '<html>...</html>',

    // HTML source file
    src: 'index.html',

    // Your CSS Files (optional)
    css: ['dist/styles/main.css'],

    // Viewport width
    width: 1300,

    // Viewport height
    height: 900,

    // Target for final HTML output. 
    // use some css file when the inline option is not set
    dest: 'index-critical.html',

    // Minify critical-path CSS when inlining
    minify: true,

    // Extract inlined styles from referenced stylesheets
    extract: true,
    
    // Prefix for asset directory
    pathPrefix: '/MySubfolderDocrot',
    
    // ignore css rules
    ignore: ['font-face',/some-regexp/]
    
    // overwrite default options
    ignoreOptions: {}
});
```

### Generate critical-path CSS

Basic usage:

```js
critical.generate({
    base: 'test/',
    src: 'index.html',
    dest: 'styles/main.css',
    width: 1300,
    height: 900
});
```

Generate and minify critical-path CSS:

```js
critical.generate({
    base: 'test/',
    src: 'index.html',
    dest: 'styles/styles.min.css',
    minify: true,
    width: 1300,
    height: 900
});
```

Generate, minify and inline critical-path CSS:

```js
critical.generate({
    inline: true,
    base: 'test/',
    src: 'index.html',
    dest: 'index-critical.html',
    width: 1300,
    height: 900
});
```

Generate and return output via callback:

```js
critical.generate({
    base: 'test/',
    src: 'index.html',
    width: 1300,
    height: 900
}, function (err, output) {
    // You now have critical-path CSS
    // Works with and without dest specified
    ...
});
```

Generate and return output via promise:

```js
critical.generate({
    base: 'test/',
    src: 'index.html',
    width: 1300,
    height: 900
}).then(function (output) {
    // You now have critical-path CSS
    // Works with and without dest specified
    ...
}).error(function (err) {
    ...
});
```

### Generate critical-path CSS with multiple resolutions

When your site is adaptive and you want to deliver critical CSS for multiple screen resolutions this is a useful option.
*note:* (your final output will be minified as to eliminate duplicate rule inclusion)

```js
critical.generate({
    base: 'test/',
    src: 'index.html',
    dest: 'styles/main.css',
    dimensions: [{
        height: 200,
        width: 500
    }, {
        height: 900,
        width: 1200
    }]
});
```

<<<<<<< HEAD
### Generate critical-path CSS without @font-face
=======
### Generate critical-path CSS and ignore specific selectors

This is a usefull option when you e.g. want to defer loading of webfonts or background images.

```js
critical.generate({
    base: 'test/',
    src: 'index.html',
    dest: 'styles/main.css',
    ignore: ['@font-face',/url\(/]
});
```

### Inline `<style>` / critical CSS from generation

Basic usage:

```js
critical.inline({
    base: 'test/',
    src: 'index-critical.html',
    dest: 'inlined.html'
});
```

Minify and inline stylesheets:

```js
critical.inline({
    base: 'test/',
    src: 'index-critical.html',
    dest: 'inlined-minified.html',
    minify: true
});
```
>>>>>>> e913a545

When your site is adaptive and you want to deliver critical CSS for multiple screen resolutions this is a useful option.
*note:* (your final output will be minified as to eliminate duplicate rule inclusion)

```js
critical.generate({
    base: 'test/',
    src: 'index.html',
    dest: 'styles/main.css',
    ignore: ['@font-face']
});
```

### Options

| Name             | Type          | Default | Description   |
| ---------------- | ------------- | ------------- |------------- |
| inline           | `boolean`     | `false` | Inline critical-path CSS using filamentgroup's loadCSS  |
| base             | `string`      | | Base directory in which the source and destination are to be written |
| html             | `string`      | | HTML source to be operated against. This option takes precedence over the `src` option |
| src              | `string`      | | Location of the HTML source to be operated against |
| dest             | `string`      | | Location of where to save the output of an operation |
| width            | `integer`     | `900`  | Width of the target viewport |
| height           | `integer`     | `1300` | Height of the target viewport |
| dimensions       | `array`       | `[]` | An array of objects containing height and width. Takes precedence over `width` and `height` if set
| minify           | `boolean`     | `false` | Enable minification of generated critical-path CSS |
| extract          | `boolean`     | `false` | Remove the inlined styles from any stylesheets referenced in the HTML. It generates new references based on extracted content so it's safe to use for multiple HTML files referencing the same stylesheet. Use with caution. Removing the critical CSS per page results in a unique async loaded CSS file for every page. Meaning you can't rely on cache across multiple pages |
| inlineImages     | `boolean`     | `false` | Inline images
| maxImageFileSize | `integer`     | `10240`| Sets a max file size (in bytes) for base64 inlined images
| pathPrefix       | `string`      | `/` | Path to prepend CSS assets with. You *must* make this path absolute if you are going to be using critical in multiple target files in disparate directory depths. (eg. targeting both `/index.html` and `/admin/index.html` would require this path to start with `/` or it wouldn't work.)
| ignore           | `array`       | `[]` | Ignore css rules. See [`filter-css`](https://github.com/bezoerb/filter-css) for usage examples. 
| ignoreOptions    | `object`       | `{}` | Ignore options. See [`filter-css#options`](https://github.com/bezoerb/filter-css#options). 


## CLI

critical works well with standard input.

```
$ cat test/fixture/index.html | critical --base test/fixture --inline > index.critical.html
```

You can also pass in the critical CSS file as an option.

```
$ critical test/fixture/index.html --base test/fixture > critical.css
```


## Gulp

```js
var critical = require('critical').stream;

// Generate & Inline Critical-path CSS
gulp.task('critical', function () {
    return gulp.src('dist/*.html')
        .pipe(critical({base: 'dist/', inline: true, css: ['dist/styles/components.css','dist/styles/main.css']}))
        .pipe(gulp.dest('dist'));
});
```

## Why?

### Why is critical-path CSS important?

> CSS is required to construct the render tree for your pages and JavaScript
will often block on CSS during initial construction of the page.
You should ensure that any non-essential CSS is marked as non-critical
(e.g. print and other media queries), and that the amount of critical CSS
and the time to deliver it is as small as possible.

### Why should critical-path CSS be inlined?

> For best performance, you may want to consider inlining the critical CSS
directly into the HTML document. This eliminates additional roundtrips
in the critical path and if done correctly can be used to deliver a
“one roundtrip” critical path length where only the HTML is a blocking resource.


## FAQ

### Are there any sample projects available using Critical?

Why, yes!. Take a look at [this](https://github.com/addyosmani/critical-path-css-demo) Gulp project
which demonstrates using Critical to generate and inline critical-path CSS. It also includes a mini-tutorial
that walks through how to use it in a simple webapp.

### When should I just use Penthouse directly?

The main differences between Critical and [Penthouse](https://github.com/pocketjoso/penthouse), a module we
use, are:

* Critical will automatically extract stylesheets from your HTML from which to generate critical-path CSS from,
whilst other modules generally require you to specify this upfront.
* Critical provides methods for inlining critical-path CSS (a common logical next-step once your CSS is generated)
* Since we tackle both generation and inlining, we're able to abstract away some of the ugly boilerplate otherwise
involved in tackling these problems separately.

That said, if your site or app has a large number of styles or styles which are being dynamically injected into
the DOM (sometimes common in Angular apps) I recommend using Penthouse directly. It will require you to supply
styles upfront, but this may provide a higher level of accuracy if you find Critical isn't serving your needs.

### What other alternatives to Critical are available?

FilamentGroup maintain a [criticalCSS](https://github.com/filamentgroup/criticalCSS) node module, which
similar to [Penthouse](https://github.com/pocketjoso/penthouse) will find and output the critical-path CSS for
your pages.

### Is Critical stable and suitable for production use?

Many of the current tools around critical-path CSS are in an experimental stage and are constantly striving
to improve. The same could be said of Critical. It hasn't been extensively tested on a ton of sites and it's
very possible something may well break. That said, we welcome you to try it out on your project and report
bugs if you find them.


## Can I contribute?

Of course. We appreciate all of our [contributors](https://github.com/addyosmani/critical/graphs/contributors) and
welcome contributions to improve the project further. If you're uncertain whether an addition should be made, feel
free to open up an issue and we can discuss it.


## License

Apache-2.0 © Addy Osmani


[npm-url]: https://npmjs.org/package/critical
[npm-image]: https://badge.fury.io/js/critical.svg

[travis-url]: https://travis-ci.org/addyosmani/critical
[travis-image]: https://travis-ci.org/addyosmani/critical.svg?branch=master

[appveyor-url]: https://ci.appveyor.com/project/bezoerb/critical/branch/master
[appveyor-image]: https://ci.appveyor.com/api/projects/status/cn6jw7r3ur0gmyg6/branch/master?svg=true

[depstat-url]: https://david-dm.org/addyosmani/critical
[depstat-image]: https://david-dm.org/addyosmani/critical.svg<|MERGE_RESOLUTION|>--- conflicted
+++ resolved
@@ -36,11 +36,11 @@
 
 ```js
 critical.generate({
-    // Inline the generated critical-path CSS 
+    // Inline the generated critical-path CSS
     // - true generates HTML
     // - false generates CSS
     inline: true
-    
+
     // Your base directory
     base: 'dist/',
 
@@ -59,7 +59,7 @@
     // Viewport height
     height: 900,
 
-    // Target for final HTML output. 
+    // Target for final HTML output.
     // use some css file when the inline option is not set
     dest: 'index-critical.html',
 
@@ -68,13 +68,13 @@
 
     // Extract inlined styles from referenced stylesheets
     extract: true,
-    
+
     // Prefix for asset directory
     pathPrefix: '/MySubfolderDocrot',
-    
+
     // ignore css rules
     ignore: ['font-face',/some-regexp/]
-    
+
     // overwrite default options
     ignoreOptions: {}
 });
@@ -115,6 +115,7 @@
     base: 'test/',
     src: 'index.html',
     dest: 'index-critical.html',
+    minify: true,
     width: 1300,
     height: 900
 });
@@ -172,9 +173,6 @@
 });
 ```
 
-<<<<<<< HEAD
-### Generate critical-path CSS without @font-face
-=======
 ### Generate critical-path CSS and ignore specific selectors
 
 This is a usefull option when you e.g. want to defer loading of webfonts or background images.
@@ -188,41 +186,6 @@
 });
 ```
 
-### Inline `<style>` / critical CSS from generation
-
-Basic usage:
-
-```js
-critical.inline({
-    base: 'test/',
-    src: 'index-critical.html',
-    dest: 'inlined.html'
-});
-```
-
-Minify and inline stylesheets:
-
-```js
-critical.inline({
-    base: 'test/',
-    src: 'index-critical.html',
-    dest: 'inlined-minified.html',
-    minify: true
-});
-```
->>>>>>> e913a545
-
-When your site is adaptive and you want to deliver critical CSS for multiple screen resolutions this is a useful option.
-*note:* (your final output will be minified as to eliminate duplicate rule inclusion)
-
-```js
-critical.generate({
-    base: 'test/',
-    src: 'index.html',
-    dest: 'styles/main.css',
-    ignore: ['@font-face']
-});
-```
 
 ### Options
 
@@ -241,8 +204,8 @@
 | inlineImages     | `boolean`     | `false` | Inline images
 | maxImageFileSize | `integer`     | `10240`| Sets a max file size (in bytes) for base64 inlined images
 | pathPrefix       | `string`      | `/` | Path to prepend CSS assets with. You *must* make this path absolute if you are going to be using critical in multiple target files in disparate directory depths. (eg. targeting both `/index.html` and `/admin/index.html` would require this path to start with `/` or it wouldn't work.)
-| ignore           | `array`       | `[]` | Ignore css rules. See [`filter-css`](https://github.com/bezoerb/filter-css) for usage examples. 
-| ignoreOptions    | `object`       | `{}` | Ignore options. See [`filter-css#options`](https://github.com/bezoerb/filter-css#options). 
+| ignore           | `array`       | `[]` | Ignore css rules. See [`filter-css`](https://github.com/bezoerb/filter-css) for usage examples.
+| ignoreOptions    | `object`       | `{}` | Ignore options. See [`filter-css#options`](https://github.com/bezoerb/filter-css#options).
 
 
 ## CLI
