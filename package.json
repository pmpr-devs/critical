--- conflicted
+++ resolved
@@ -29,11 +29,8 @@
     "cheerio": "^0.19.0",
     "clean-css": "3.2.10",
     "cli": "^0.6.6",
-<<<<<<< HEAD
     "filter-css": "^0.1.0",
-=======
     "fs-extra": "^0.18.2",
->>>>>>> 4f7b974f
     "get-stdin": "^4.0.1",
     "gulp-util": "^3.0.2",
     "imageinliner": "^0.2.3",
