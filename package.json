--- conflicted
+++ resolved
@@ -27,14 +27,9 @@
   "dependencies": {
     "bluebird": "^2.2.2",
     "cheerio": "^0.19.0",
-<<<<<<< HEAD
-    "clean-css": "3.2.10",
-    "cli": "^0.6.6",
-    "filter-css": "^0.1.0",
-=======
     "clean-css": "3.3.1",
     "cli": "^0.8.0",
->>>>>>> 6691a78e
+    "filter-css": "^0.1.0",
     "fs-extra": "^0.18.2",
     "get-stdin": "^4.0.1",
     "gulp-util": "^3.0.2",
