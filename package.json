{
  "name": "critical",
  "version": "0.5.7",
  "description": "Extract & Inline Critical-path CSS from HTML",
  "author": "Addy Osmani",
  "license": "Apache-2.0",
  "repository": "addyosmani/critical",
  "scripts": {
    "test": "jshint . && mocha test/*.js --timeout 100000"
  },
  "files": [
    "cli.js",
    "index.js",
    "lib"
  ],
  "bin": {
    "critical": "cli.js"
  },
  "preferGlobal": true,
  "keywords": [
    "critical",
    "path",
    "css",
    "optimization"
  ],
  "engines": {
    "node": ">=0.10.0"
  },
  "dependencies": {
    "bluebird": "^2.2.2",
    "cheerio": "^0.19.0",
    "clean-css": "^3.2.7",
    "cli": "^0.6.6",
    "fs-extra": "^0.18.2",
    "get-stdin": "^4.0.1",
    "gulp-util": "^3.0.2",
    "imageinliner": "^0.2.3",
    "indent-string": "^1.2.0",
    "inline-critical": "^0.1.4",
    "lodash": "^3.2.0",
    "meow": "^3.0.0",
    "object-assign": "^2.0.0",
    "oust": "^0.2.3",
    "penthouse": "^0.3.1",
    "slash": "^1.0.0",
    "tempfile": "^1.1.0",
    "through2": "^0.6.3",
    "tmp": "0.0.25"
  },
  "devDependencies": {
    "async": "^0.9.0",
    "chai": "^2.1.0",
    "csso": "^1.3.11",
    "jshint": "^2.6.0",
    "mocha": "*",
    "mockery": "^1.4.0",
    "normalize-newline": "^1.0.2",
<<<<<<< HEAD
    "should": "^4.6.2",
=======
    "should": "^6.0.1",
>>>>>>> 056b7875
    "stream-array": "^1.0.1",
    "stream-assert": "^2.0.2",
    "vinyl-source-stream": "^1.0.0"
  }
}<|MERGE_RESOLUTION|>--- conflicted
+++ resolved
@@ -29,7 +29,7 @@
   "dependencies": {
     "bluebird": "^2.2.2",
     "cheerio": "^0.19.0",
-    "clean-css": "^3.2.7",
+    "clean-css": "3.2.9",
     "cli": "^0.6.6",
     "fs-extra": "^0.18.2",
     "get-stdin": "^4.0.1",
@@ -55,11 +55,7 @@
     "mocha": "*",
     "mockery": "^1.4.0",
     "normalize-newline": "^1.0.2",
-<<<<<<< HEAD
-    "should": "^4.6.2",
-=======
     "should": "^6.0.1",
->>>>>>> 056b7875
     "stream-array": "^1.0.1",
     "stream-assert": "^2.0.2",
     "vinyl-source-stream": "^1.0.0"
